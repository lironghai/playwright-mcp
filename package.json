{
<<<<<<< HEAD
  "name": "@playwright/mcp",
  "version": "0.0.34",
=======
  "name": "@hero/playwright-mcp",
  "version": "0.0.33",
>>>>>>> 7deb25d7
  "description": "Playwright Tools for MCP",
  "type": "module",
  "repository": {
    "type": "git",
    "url": "git+https://github.com/microsoft/playwright-mcp.git"
  },
  "homepage": "https://playwright.dev",
  "engines": {
    "node": ">=18"
  },
  "author": {
    "name": "Microsoft Corporation"
  },
  "license": "Apache-2.0",
  "scripts": {
    "build": "tsc",
    "lint": "npm run update-readme && npm run check-deps && eslint . && tsc --noEmit",
    "lint-fix": "eslint . --fix",
    "check-deps": "node utils/check-deps.js",
    "update-readme": "node utils/update-readme.js",
    "watch": "tsc --watch",
    "test": "playwright test",
    "test-local": "node .\\cli.js --config playwright-map-config.json --port=8931",
    "test-http": "cross-env DEBUG=pw:mcp:* node cli.js --port=8931",
    "test-http-debug": "cross-env DEBUG=* node --inspect cli.js --port=8931",
    "test-http-win": "node cli.js --port=8931",
    "debug-server": "node --inspect --enable-source-maps debug-server.js --port=8931",
    "debug-server-wait": "node --inspect-brk --enable-source-maps debug-server.js --port=8931",
    "ctest": "playwright test --project=chrome",
    "ctest-http": "playwright test --project=chrome",
    "ftest": "playwright test --project=firefox",
    "wtest": "playwright test --project=webkit",
    "run-server": "node lib/browserServer.js",
    "clean": "rm -rf lib",
    "npm-publish": "npm run clean && npm run build && npm run test && npm publish"
  },
  "exports": {
    "./package.json": "./package.json",
    ".": {
      "types": "./index.d.ts",
      "default": "./index.js"
    }
  },
  "dependencies": {
    "@modelcontextprotocol/sdk": "^1.16.0",
    "commander": "^13.1.0",
    "debug": "^4.4.1",
    "dotenv": "^17.2.0",
    "mime": "^4.0.7",
    "playwright": "1.55.0-alpha-2025-08-12",
    "playwright-core": "1.55.0-alpha-2025-08-12",
    "ws": "^8.18.1",
    "zod": "^3.24.1",
    "zod-to-json-schema": "^3.24.4"
  },
  "devDependencies": {
    "@anthropic-ai/sdk": "^0.57.0",
    "@eslint/eslintrc": "^3.2.0",
    "@eslint/js": "^9.19.0",
    "@playwright/test": "1.55.0-alpha-2025-08-12",
    "@stylistic/eslint-plugin": "^3.0.1",
    "@types/debug": "^4.1.12",
    "@types/node": "^22.13.10",
    "@types/ws": "^8.18.1",
    "@typescript-eslint/eslint-plugin": "^8.26.1",
    "@typescript-eslint/parser": "^8.26.1",
    "@typescript-eslint/utils": "^8.26.1",
    "cross-env": "^10.0.0",
    "esbuild": "^0.20.1",
    "eslint": "^9.19.0",
    "eslint-plugin-import": "^2.31.0",
    "eslint-plugin-notice": "^1.0.0",
    "openai": "^5.10.2",
    "typescript": "^5.8.2"
  },
  "bin": {
    "hero-playwright-mcp": "cli.js"
  }
}<|MERGE_RESOLUTION|>--- conflicted
+++ resolved
@@ -1,11 +1,6 @@
 {
-<<<<<<< HEAD
-  "name": "@playwright/mcp",
+  "name": "@hero/playwright-mcp",
   "version": "0.0.34",
-=======
-  "name": "@hero/playwright-mcp",
-  "version": "0.0.33",
->>>>>>> 7deb25d7
   "description": "Playwright Tools for MCP",
   "type": "module",
   "repository": {
