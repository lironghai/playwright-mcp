/**
 * Copyright (c) Microsoft Corporation.
 *
 * Licensed under the Apache License, Version 2.0 (the "License");
 * you may not use this file except in compliance with the License.
 * You may obtain a copy of the License at
 *
 * http://www.apache.org/licenses/LICENSE-2.0
 *
 * Unless required by applicable law or agreed to in writing, software
 * distributed under the License is distributed on an "AS IS" BASIS,
 * WITHOUT WARRANTIES OR CONDITIONS OF ANY KIND, either express or implied.
 * See the License for the specific language governing permissions and
 * limitations under the License.
 */

import fs from 'fs';
import net from 'net';
import path from 'path';

import * as playwright from 'playwright';
// @ts-ignore
import { registryDirectory } from 'playwright-core/lib/server/registry/index';
// @ts-ignore
import { startTraceViewerServer } from 'playwright-core/lib/server';
import { logUnhandledError, testDebug } from './utils/log.js';
import { createHash } from './utils/guid.js';
import { outputFile  } from './config.js';

import type { FullConfig } from './config.js';

export function contextFactory(config: FullConfig): BrowserContextFactory {
  if (config.browser.remoteEndpoint)
    return new RemoteContextFactory(config);
  if (config.browser.cdpEndpoint)
    return new CdpContextFactory(config);
  if (config.browser.isolated)
    return new IsolatedContextFactory(config);
  return new PersistentContextFactory(config);
}

export type ClientInfo = { name?: string, version?: string, rootPath?: string };

export interface BrowserContextFactory {
  createContext(clientInfo: ClientInfo, abortSignal: AbortSignal): Promise<{ browserContext: playwright.BrowserContext, close: () => Promise<void> }>;
}

class BaseContextFactory implements BrowserContextFactory {
  readonly config: FullConfig;
  private _logName: string;
  protected _browserPromise: Promise<playwright.Browser> | undefined;

  constructor(name: string, config: FullConfig) {
    this._logName = name;
    this.config = config;
  }

  protected async _obtainBrowser(clientInfo: ClientInfo): Promise<playwright.Browser> {
    if (this._browserPromise)
      return this._browserPromise;
    testDebug(`obtain browser (${this._logName})`);
    this._browserPromise = this._doObtainBrowser(clientInfo);
    void this._browserPromise.then(browser => {
      browser.on('disconnected', () => {
        this._browserPromise = undefined;
      });
    }).catch(() => {
      this._browserPromise = undefined;
    });
    return this._browserPromise;
  }

  protected async _doObtainBrowser(clientInfo: ClientInfo): Promise<playwright.Browser> {
    throw new Error('Not implemented');
  }

  async createContext(clientInfo: ClientInfo): Promise<{ browserContext: playwright.BrowserContext, close: () => Promise<void> }> {
    testDebug(`create browser context (${this._logName})`);
    const browser = await this._obtainBrowser(clientInfo);
    const browserContext = await this._doCreateContext(browser);
    return { browserContext, close: () => this._closeBrowserContext(browserContext, browser) };
  }

  protected async _doCreateContext(browser: playwright.Browser): Promise<playwright.BrowserContext> {
    throw new Error('Not implemented');
  }

  private async _closeBrowserContext(browserContext: playwright.BrowserContext, browser: playwright.Browser) {
    testDebug(`close browser context (${this._logName})`);
    if (browser.contexts().length === 1)
      this._browserPromise = undefined;
    await browserContext.close().catch(logUnhandledError);
    if (browser.contexts().length === 0) {
      testDebug(`close browser (${this._logName})`);
      await browser.close().catch(logUnhandledError);
    }
  }
}

class IsolatedContextFactory extends BaseContextFactory {
  constructor(config: FullConfig) {
    super('isolated', config);
  }

  protected override async _doObtainBrowser(clientInfo: ClientInfo): Promise<playwright.Browser> {
    await injectCdpPort(this.config.browser);
    const browserType = playwright[this.config.browser.browserName];
    return browserType.launch({
      tracesDir: await startTraceServer(this.config, clientInfo.rootPath),
      ...this.config.browser.launchOptions,
      handleSIGINT: false,
      handleSIGTERM: false,
    }).catch(error => {
      if (error.message.includes('Executable doesn\'t exist'))
        throw new Error(`Browser specified in your config is not installed. Either install it (likely) or change the config.`);
      throw error;
    });
  }

  protected override async _doCreateContext(browser: playwright.Browser): Promise<playwright.BrowserContext> {
    return browser.newContext(this.config.browser.contextOptions);
  }
}

class CdpContextFactory extends BaseContextFactory {
  constructor(config: FullConfig) {
    super('cdp', config);
  }

  protected override async _doObtainBrowser(): Promise<playwright.Browser> {
    return playwright.chromium.connectOverCDP(this.config.browser.cdpEndpoint!);
  }

  protected override async _doCreateContext(browser: playwright.Browser): Promise<playwright.BrowserContext> {
    return this.config.browser.isolated ? await browser.newContext() : browser.contexts()[0];
  }
}

class RemoteContextFactory extends BaseContextFactory {
  constructor(config: FullConfig) {
    super('remote', config);
  }

  protected override async _doObtainBrowser(): Promise<playwright.Browser> {
    const url = new URL(this.config.browser.remoteEndpoint!);
    url.searchParams.set('browser', this.config.browser.browserName);
    if (this.config.browser.launchOptions)
      url.searchParams.set('launch-options', JSON.stringify(this.config.browser.launchOptions));
    return playwright[this.config.browser.browserName].connect(String(url));
  }

  protected override async _doCreateContext(browser: playwright.Browser): Promise<playwright.BrowserContext> {
    return browser.newContext();
  }
}

class PersistentContextFactory implements BrowserContextFactory {
  readonly config: FullConfig;
  readonly name = 'persistent';
  readonly description = 'Create a new persistent browser context';

  private _userDataDirs = new Set<string>();
  private _browserInstance: playwright.BrowserContext | undefined;
  private _userDataDir: string | undefined;
  private _createContextPromise: Promise<{ browserContext: playwright.BrowserContext, close: () => Promise<void> }> | undefined;

  constructor(config: FullConfig) {
    this.config = config;
  }

  async createContext(clientInfo: ClientInfo): Promise<{ browserContext: playwright.BrowserContext, close: () => Promise<void> }> {
    // 防止并发创建
    if (this._createContextPromise) {
      testDebug('reusing pending browser context creation (persistent)');
      return this._createContextPromise;
    }

    // 如果已有浏览器实例且未关闭，直接返回
    if (this._browserInstance && await this._isBrowserContextValid(this._browserInstance)) {
      testDebug('reusing existing browser context (persistent)');
      return { 
        browserContext: this._browserInstance, 
        close: () => this._softCloseBrowserContext()
      };
    }

    // 创建新的浏览器实例
    this._createContextPromise = this._doCreateContext(clientInfo);
    
    try {
      const result = await this._createContextPromise;
      return result;
    } finally {
      this._createContextPromise = undefined;
    }
  }

  private async _doCreateContext(clientInfo: ClientInfo): Promise<{ browserContext: playwright.BrowserContext, close: () => Promise<void> }> {
    await injectCdpPort(this.config.browser);
    testDebug('create new browser context (persistent)');
    
    const userDataDir = this.config.browser.userDataDir ?? await this._createUserDataDir(clientInfo.rootPath);
<<<<<<< HEAD
    const tracesDir = await startTraceServer(this.config, clientInfo.rootPath);
=======
    this._userDataDir = userDataDir;
    
    let tracesDir: string | undefined;
    if (this.config.saveTrace)
      tracesDir = await outputFile(this.config, clientInfo.rootPath, `traces-${Date.now()}`);
>>>>>>> 7deb25d7

    this._userDataDirs.add(userDataDir);
    testDebug('lock user data dir', userDataDir);

    const browserType = playwright[this.config.browser.browserName];
    
    // 如果检测到目录已被占用，尝试等待和重试
    for (let i = 0; i < 3; i++) {
      try {
        this._browserInstance = await browserType.launchPersistentContext(userDataDir, {
          tracesDir,
          ...this.config.browser.launchOptions,
          ...this.config.browser.contextOptions,
          handleSIGINT: false,
          handleSIGTERM: false,
        });

        // 设置关闭监听器
        this._setupBrowserEventListeners(this._browserInstance);

        const close = () => this._hardCloseBrowserContext();
        return { browserContext: this._browserInstance, close };
        
      } catch (error: any) {
        if (error.message.includes('Executable doesn\'t exist'))
          throw new Error(`Browser specified in your config is not installed. Either install it (likely) or change the config.`);
        
        if (error.message.includes('ProcessSingleton') || error.message.includes('Invalid URL')) {
          if (i < 2) {
            testDebug(`Browser directory in use, attempt ${i + 1}/3, waiting...`);
            await new Promise(resolve => setTimeout(resolve, 2000 * (i + 1)));
            continue;
          } else {
            throw new Error(`Browser is already running with the same profile. Please close the existing browser instance or wait for it to fully shut down.`);
          }
        }
        throw error;
      }
    }
    
    throw new Error(`Failed to create browser context after 3 attempts`);
  }

  private async _isBrowserContextValid(browserContext: playwright.BrowserContext): Promise<boolean> {
    try {
      // 检查浏览器上下文是否仍然有效
      if (browserContext.pages().length === 0) {
        return true; // 空上下文是有效的
      }
      
      // 尝试获取第一个页面的标题来测试连接
      const pages = browserContext.pages();
      if (pages.length > 0) {
        await Promise.race([
          pages[0].title(),
          new Promise((_, reject) => setTimeout(() => reject(new Error('timeout')), 1000))
        ]);
      }
      
      return true;
    } catch (error) {
      testDebug('Browser context validation failed:', error);
      return false;
    }
  }

  private _setupBrowserEventListeners(browserContext: playwright.BrowserContext) {
    // 监听浏览器关闭事件
    browserContext.on('close', () => {
      testDebug('browser context closed event fired');
      this._browserInstance = undefined;
      if (this._userDataDir) {
        this._userDataDirs.delete(this._userDataDir);
        this._userDataDir = undefined;
      }
    });

    // 监听页面创建和关闭，用于调试
    browserContext.on('page', (page) => {
      testDebug('new page created in persistent context');
      page.on('close', () => {
        testDebug('page closed in persistent context');
      });
    });
  }

  private async _softCloseBrowserContext(): Promise<void> {
    // 软关闭：不实际关闭浏览器，保持登录状态
    testDebug('soft close browser context (persistent) - keeping browser alive');
    // 不做任何操作，让浏览器继续运行
  }

  private async _hardCloseBrowserContext(): Promise<void> {
    // 硬关闭：完全关闭浏览器
    testDebug('hard close browser context (persistent)');
    
    if (this._browserInstance && !this._browserInstance.pages().every(p => p.isClosed())) {
      try {
        await this._browserInstance.close();
      } catch (error) {
        testDebug('Error closing browser context:', error);
      }
    }
    
    this._browserInstance = undefined;
    
    if (this._userDataDir) {
      this._userDataDirs.delete(this._userDataDir);
      this._userDataDir = undefined;
    }
    
    testDebug('hard close browser context complete (persistent)');
  }

  // 保留旧方法以兼容
  private async _closeBrowserContext(browserContext: playwright.BrowserContext, userDataDir: string) {
    testDebug('close browser context (persistent)');
    testDebug('release user data dir', userDataDir);
    await browserContext.close().catch(() => {});
    this._userDataDirs.delete(userDataDir);
    testDebug('close browser context complete (persistent)');
  }

  private async _createUserDataDir(rootPath: string | undefined) {
    const dir = process.env.PWMCP_PROFILES_DIR_FOR_TEST ?? registryDirectory;
    const browserToken = this.config.browser.launchOptions?.channel ?? this.config.browser?.browserName;
    // Hesitant putting hundreds of files into the user's workspace, so using it for hashing instead.
    const rootPathToken = rootPath ? `-${createHash(rootPath)}` : '';
    const result = path.join(dir, `mcp-${browserToken}${rootPathToken}`);
    await fs.promises.mkdir(result, { recursive: true });
    return result;
  }

  // 公共方法：强制重置浏览器实例
  async resetBrowserInstance(): Promise<void> {
    testDebug('forcing browser instance reset');
    await this._hardCloseBrowserContext();
    this._createContextPromise = undefined;
  }

  // 公共方法：检查浏览器状态
  getBrowserStatus(): { hasInstance: boolean, userDataDir?: string, isValid?: boolean } {
    return {
      hasInstance: !!this._browserInstance,
      userDataDir: this._userDataDir,
      isValid: this._browserInstance ? !this._browserInstance.pages().every(p => p.isClosed()) : undefined
    };
  }
}

async function injectCdpPort(browserConfig: FullConfig['browser']) {
  if (browserConfig.browserName === 'chromium')
    (browserConfig.launchOptions as any).cdpPort = await findFreePort();
}

async function findFreePort(): Promise<number> {
  return new Promise((resolve, reject) => {
    const server = net.createServer();
    server.listen(0, () => {
      const { port } = server.address() as net.AddressInfo;
      server.close(() => resolve(port));
    });
    server.on('error', reject);
  });
}

async function startTraceServer(config: FullConfig, rootPath: string | undefined): Promise<string | undefined> {
  if (!config.saveTrace)
    return undefined;

  const tracesDir = await outputFile(config, rootPath, `traces-${Date.now()}`);
  const server = await startTraceViewerServer();
  const urlPrefix = server.urlPrefix('human-readable');
  const url = urlPrefix + '/trace/index.html?trace=' + tracesDir + '/trace.json';
  // eslint-disable-next-line no-console
  console.error('\nTrace viewer listening on ' + url);
  return tracesDir;
}<|MERGE_RESOLUTION|>--- conflicted
+++ resolved
@@ -178,15 +178,15 @@
     // 如果已有浏览器实例且未关闭，直接返回
     if (this._browserInstance && await this._isBrowserContextValid(this._browserInstance)) {
       testDebug('reusing existing browser context (persistent)');
-      return { 
-        browserContext: this._browserInstance, 
+      return {
+        browserContext: this._browserInstance,
         close: () => this._softCloseBrowserContext()
       };
     }
 
     // 创建新的浏览器实例
     this._createContextPromise = this._doCreateContext(clientInfo);
-    
+
     try {
       const result = await this._createContextPromise;
       return result;
@@ -198,23 +198,16 @@
   private async _doCreateContext(clientInfo: ClientInfo): Promise<{ browserContext: playwright.BrowserContext, close: () => Promise<void> }> {
     await injectCdpPort(this.config.browser);
     testDebug('create new browser context (persistent)');
-    
+
     const userDataDir = this.config.browser.userDataDir ?? await this._createUserDataDir(clientInfo.rootPath);
-<<<<<<< HEAD
     const tracesDir = await startTraceServer(this.config, clientInfo.rootPath);
-=======
     this._userDataDir = userDataDir;
-    
-    let tracesDir: string | undefined;
-    if (this.config.saveTrace)
-      tracesDir = await outputFile(this.config, clientInfo.rootPath, `traces-${Date.now()}`);
->>>>>>> 7deb25d7
 
     this._userDataDirs.add(userDataDir);
     testDebug('lock user data dir', userDataDir);
 
     const browserType = playwright[this.config.browser.browserName];
-    
+
     // 如果检测到目录已被占用，尝试等待和重试
     for (let i = 0; i < 3; i++) {
       try {
@@ -231,11 +224,11 @@
 
         const close = () => this._hardCloseBrowserContext();
         return { browserContext: this._browserInstance, close };
-        
+
       } catch (error: any) {
         if (error.message.includes('Executable doesn\'t exist'))
           throw new Error(`Browser specified in your config is not installed. Either install it (likely) or change the config.`);
-        
+
         if (error.message.includes('ProcessSingleton') || error.message.includes('Invalid URL')) {
           if (i < 2) {
             testDebug(`Browser directory in use, attempt ${i + 1}/3, waiting...`);
@@ -248,7 +241,7 @@
         throw error;
       }
     }
-    
+
     throw new Error(`Failed to create browser context after 3 attempts`);
   }
 
@@ -258,7 +251,7 @@
       if (browserContext.pages().length === 0) {
         return true; // 空上下文是有效的
       }
-      
+
       // 尝试获取第一个页面的标题来测试连接
       const pages = browserContext.pages();
       if (pages.length > 0) {
@@ -267,7 +260,7 @@
           new Promise((_, reject) => setTimeout(() => reject(new Error('timeout')), 1000))
         ]);
       }
-      
+
       return true;
     } catch (error) {
       testDebug('Browser context validation failed:', error);
@@ -304,7 +297,7 @@
   private async _hardCloseBrowserContext(): Promise<void> {
     // 硬关闭：完全关闭浏览器
     testDebug('hard close browser context (persistent)');
-    
+
     if (this._browserInstance && !this._browserInstance.pages().every(p => p.isClosed())) {
       try {
         await this._browserInstance.close();
@@ -312,14 +305,14 @@
         testDebug('Error closing browser context:', error);
       }
     }
-    
+
     this._browserInstance = undefined;
-    
+
     if (this._userDataDir) {
       this._userDataDirs.delete(this._userDataDir);
       this._userDataDir = undefined;
     }
-    
+
     testDebug('hard close browser context complete (persistent)');
   }
 
